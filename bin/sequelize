--- conflicted
+++ resolved
@@ -166,13 +166,8 @@
   configuration.environment = program.env
 }
 
-<<<<<<< HEAD
-if (program.migrate) {
+if (program.migrate || program.undo) {
   if (configFileExists() || program.url) {
-=======
-if (program.migrate || program.undo) {
-  if (configFileExists()) {
->>>>>>> 2a365fd0
     var config
       , options  = {}
 
